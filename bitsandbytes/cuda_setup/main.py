"""
extract factors the build is dependent on:
[X] compute capability
    [ ] TODO: Q - What if we have multiple GPUs of different makes?
- CUDA version
- Software:
    - CPU-only: only CPU quantization functions (no optimizer, no matrix multipl)
    - CuBLAS-LT: full-build 8-bit optimizer
    - no CuBLAS-LT: no 8-bit matrix multiplication (`nomatmul`)

evaluation:
    - if paths faulty, return meaningful error
    - else:
        - determine CUDA version
        - determine capabilities
        - based on that set the default path
"""

import ctypes as ct
import os
import errno
import torch
from warnings import warn
from itertools import product

from pathlib import Path
from typing import Set, Union
from .env_vars import get_potentially_lib_path_containing_env_vars

# these are the most common libs names
# libcudart.so is missing by default for a conda install with PyTorch 2.0 and instead
# we have libcudart.so.11.0 which causes a lot of errors before
# not sure if libcudart.so.12.0 exists in pytorch installs, but it does not hurt
CUDA_RUNTIME_LIBS: list = ["libcudart.so", 'libcudart.so.11.0', 'libcudart.so.12.0']

# this is a order list of backup paths to search CUDA in, if it cannot be found in the main environmental paths
backup_paths = []
backup_paths.append('$CONDA_PREFIX/lib/libcudart.so.11.0')

class CUDASetup:
    _instance = None

    def __init__(self):
        raise RuntimeError("Call get_instance() instead")

    def generate_instructions(self):
        if getattr(self, 'error', False): return
        print(self.error)
        self.error = True
        if not self.cuda_available:
            self.add_log_entry('CUDA SETUP: Problem: The main issue seems to be that the main CUDA library was not detected or CUDA not installed.')
            self.add_log_entry('CUDA SETUP: Solution 1): Your paths are probably not up-to-date. You can update them via: sudo ldconfig.')
            self.add_log_entry('CUDA SETUP: Solution 2): If you do not have sudo rights, you can do the following:')
            self.add_log_entry('CUDA SETUP: Solution 2a): Find the cuda library via: find / -name libcuda.so 2>/dev/null')
            self.add_log_entry('CUDA SETUP: Solution 2b): Once the library is found add it to the LD_LIBRARY_PATH: export LD_LIBRARY_PATH=$LD_LIBRARY_PATH:FOUND_PATH_FROM_2a')
            self.add_log_entry('CUDA SETUP: Solution 2c): For a permanent solution add the export from 2b into your .bashrc file, located at ~/.bashrc')
            self.add_log_entry('CUDA SETUP: Solution 3): For a missing CUDA runtime library (libcudart.so), use `find / -name libcudart.so* and follow with step (2b)')
            return

        if self.cudart_path is None:
            self.add_log_entry('CUDA SETUP: Problem: The main issue seems to be that the main CUDA runtime library was not detected.')
            self.add_log_entry('CUDA SETUP: Solution 1: To solve the issue the libcudart.so location needs to be added to the LD_LIBRARY_PATH variable')
            self.add_log_entry('CUDA SETUP: Solution 1a): Find the cuda runtime library via: find / -name libcudart.so 2>/dev/null')
            self.add_log_entry('CUDA SETUP: Solution 1b): Once the library is found add it to the LD_LIBRARY_PATH: export LD_LIBRARY_PATH=$LD_LIBRARY_PATH:FOUND_PATH_FROM_1a')
            self.add_log_entry('CUDA SETUP: Solution 1c): For a permanent solution add the export from 1b into your .bashrc file, located at ~/.bashrc')
            self.add_log_entry('CUDA SETUP: Solution 2: If no library was found in step 1a) you need to install CUDA.')
<<<<<<< HEAD
            self.add_log_entry('CUDA SETUP: Solution 2a): Download CUDA install script: wget https://raw.githubusercontent.com/TimDettmers/bitsandbytes/main/cuda_install.sh')
            self.add_log_entry('CUDA SETUP: Solution 2b): Install desired CUDA version to desired location. The syntax is bash cuda_install.sh CUDA_VERSION PATH_TO_INSTALL_INTO.')
            self.add_log_entry('CUDA SETUP: Solution 2b): For example, "bash cuda_install.sh 113 ~/local/" will download CUDA 11.3 and install into the folder ~/local')
=======
            self.add_log_entry('CUDA SETUP: Solution 2a): Download CUDA install script: wget https://github.com/TimDettmers/bitsandbytes/blob/main/install_cuda.sh')
            self.add_log_entry('CUDA SETUP: Solution 2b): Install desired CUDA version to desired location. The syntax is bash install_cuda.sh CUDA_VERSION PATH_TO_INSTALL_INTO.')
            self.add_log_entry('CUDA SETUP: Solution 2b): For example, "bash install_cuda.sh 113 ~/local/" will download CUDA 11.3 and install into the folder ~/local')
>>>>>>> 095f7a56
            return

        make_cmd = f'CUDA_VERSION={self.cuda_version_string}'
        if len(self.cuda_version_string) < 3:
            make_cmd += ' make cuda92'
        elif self.cuda_version_string == '110':
            make_cmd += ' make cuda110'
        elif self.cuda_version_string[:2] == '11' and int(self.cuda_version_string[2]) > 0:
            make_cmd += ' make cuda11x'
        elif self.cuda_version_string == '100':
            self.add_log_entry('CUDA SETUP: CUDA 10.0 not supported. Please use a different CUDA version.')
            self.add_log_entry('CUDA SETUP: Before you try again running bitsandbytes, make sure old CUDA 10.0 versions are uninstalled and removed from $LD_LIBRARY_PATH variables.')
            return


        has_cublaslt = is_cublasLt_compatible(self.cc)
        if not has_cublaslt:
            make_cmd += '_nomatmul'

        self.add_log_entry('CUDA SETUP: Something unexpected happened. Please compile from source:')
        self.add_log_entry('git clone https://github.com/TimDettmers/bitsandbytes.git')
        self.add_log_entry('cd bitsandbytes')
        self.add_log_entry(make_cmd)
        self.add_log_entry('python setup.py install')

    def initialize(self):
        if not getattr(self, 'initialized', False):
            self.has_printed = False
            self.lib = None
            self.initialized = False
            self.error = False

    def manual_override(self):
        if torch.cuda.is_available():
            if 'BNB_CUDA_VERSION' in os.environ:
                if len(os.environ['BNB_CUDA_VERSION']) > 0:
                    warn((f'\n\n{"="*80}\n'
                          'WARNING: Manual override via BNB_CUDA_VERSION env variable detected!\n'
                          'BNB_CUDA_VERSION=XXX can be used to load a bitsandbytes version that is different from the PyTorch CUDA version.\n'
                          'If this was unintended set the BNB_CUDA_VERSION variable to an empty string: export BNB_CUDA_VERSION=\n'
                          'If you use the manual override make sure the right libcudart.so is in your LD_LIBRARY_PATH\n'
                          'For example by adding the following to your .bashrc: export LD_LIBRARY_PATH=$LD_LIBRARY_PATH:<path_to_cuda_dir/lib64\n'
                          f'Loading CUDA version: BNB_CUDA_VERSION={os.environ["BNB_CUDA_VERSION"]}'
                          f'\n{"="*80}\n\n'))
                    self.binary_name = self.binary_name[:-6] + f'{os.environ["BNB_CUDA_VERSION"]}.so'

    def run_cuda_setup(self):
        self.initialized = True
        self.cuda_setup_log = []

        binary_name, cudart_path, cc, cuda_version_string = evaluate_cuda_setup()
        self.cudart_path = cudart_path
        self.cuda_available = torch.cuda.is_available()
        self.cc = cc
        self.cuda_version_string = cuda_version_string
        self.binary_name = binary_name
        self.manual_override()

        package_dir = Path(__file__).parent.parent
        binary_path = package_dir / self.binary_name

        try:
            if not binary_path.exists():
                self.add_log_entry(f"CUDA SETUP: Required library version not found: {binary_name}. Maybe you need to compile it from source?")
                legacy_binary_name = "libbitsandbytes_cpu.so"
                self.add_log_entry(f"CUDA SETUP: Defaulting to {legacy_binary_name}...")
                binary_path = package_dir / legacy_binary_name
                if not binary_path.exists() or torch.cuda.is_available():
                    self.add_log_entry('')
                    self.add_log_entry('='*48 + 'ERROR' + '='*37)
                    self.add_log_entry('CUDA SETUP: CUDA detection failed! Possible reasons:')
                    self.add_log_entry('1. You need to manually override the PyTorch CUDA version. Please see: '
                             '"https://github.com/TimDettmers/bitsandbytes/blob/main/how_to_use_nonpytorch_cuda.md')
                    self.add_log_entry('2. CUDA driver not installed')
                    self.add_log_entry('3. CUDA not installed')
                    self.add_log_entry('4. You have multiple conflicting CUDA libraries')
                    self.add_log_entry('5. Required library not pre-compiled for this bitsandbytes release!')
                    self.add_log_entry('CUDA SETUP: If you compiled from source, try again with `make CUDA_VERSION=DETECTED_CUDA_VERSION` for example, `make CUDA_VERSION=113`.')
                    self.add_log_entry('CUDA SETUP: The CUDA version for the compile might depend on your conda install. Inspect CUDA version via `conda list | grep cuda`.')
                    self.add_log_entry('='*80)
                    self.add_log_entry('')
                    self.generate_instructions()
                    raise Exception('CUDA SETUP: Setup Failed!')
                self.lib = ct.cdll.LoadLibrary(binary_path)
            else:
                self.add_log_entry(f"CUDA SETUP: Loading binary {binary_path}...")
                self.lib = ct.cdll.LoadLibrary(binary_path)
        except Exception as ex:
            self.add_log_entry(str(ex))

    def add_log_entry(self, msg, is_warning=False):
        self.cuda_setup_log.append((msg, is_warning))

    def print_log_stack(self):
        for msg, is_warning in self.cuda_setup_log:
            if is_warning:
                warn(msg)
            else:
                print(msg)

    @classmethod
    def get_instance(cls):
        if cls._instance is None:
            cls._instance = cls.__new__(cls)
            cls._instance.initialize()
        return cls._instance


def is_cublasLt_compatible(cc):
    has_cublaslt = False
    if cc is not None:
        cc_major, cc_minor = cc.split('.')
        if int(cc_major) < 7 or (int(cc_major) == 7 and int(cc_minor) < 5):
            CUDASetup.get_instance().add_log_entry("WARNING: Compute capability < 7.5 detected! Only slow 8-bit matmul is supported for your GPU! \
                    If you run into issues with 8-bit matmul, you can try 4-bit quantization: https://huggingface.co/blog/4bit-transformers-bitsandbytes", is_warning=True)
        else:
            has_cublaslt = True
    return has_cublaslt

def extract_candidate_paths(paths_list_candidate: str) -> Set[Path]:
    return {Path(ld_path) for ld_path in paths_list_candidate.split(":") if ld_path}


def remove_non_existent_dirs(candidate_paths: Set[Path]) -> Set[Path]:
    existent_directories: Set[Path] = set()
    for path in candidate_paths:
        try:
            if path.exists():
                existent_directories.add(path)
        except OSError as exc:
            if exc.errno != errno.ENAMETOOLONG:
                raise exc
        except PermissionError as pex:
            pass

    non_existent_directories: Set[Path] = candidate_paths - existent_directories
    if non_existent_directories:
        CUDASetup.get_instance().add_log_entry("The following directories listed in your path were found to "
            f"be non-existent: {non_existent_directories}", is_warning=False)

    return existent_directories


def get_cuda_runtime_lib_paths(candidate_paths: Set[Path]) -> Set[Path]:
    paths = set()
    for libname in CUDA_RUNTIME_LIBS:
        for path in candidate_paths:
            if (path / libname).is_file():
                paths.add(path / libname)
    return paths


def resolve_paths_list(paths_list_candidate: str) -> Set[Path]:
    """
    Searches a given environmental var for the CUDA runtime library,
    i.e. `libcudart.so`.
    """
    return remove_non_existent_dirs(extract_candidate_paths(paths_list_candidate))


def find_cuda_lib_in(paths_list_candidate: str) -> Set[Path]:
    return get_cuda_runtime_lib_paths(
        resolve_paths_list(paths_list_candidate)
    )


def warn_in_case_of_duplicates(results_paths: Set[Path]) -> None:
    if len(results_paths) > 1:
        warning_msg = (
            f"Found duplicate {CUDA_RUNTIME_LIBS} files: {results_paths}.. "
            "We select the PyTorch default libcudart.so, which is {torch.version.cuda},"
            "but this might missmatch with the CUDA version that is needed for bitsandbytes."
            "To override this behavior set the BNB_CUDA_VERSION=<version string, e.g. 122> environmental variable"
            "For example, if you want to use the CUDA version 122"
            "BNB_CUDA_VERSION=122 python ..."
            "OR set the environmental variable in your .bashrc: export BNB_CUDA_VERSION=122"
            "In the case of a manual override, make sure you set the LD_LIBRARY_PATH, e.g."
            "export LD_LIBRARY_PATH=$LD_LIBRARY_PATH:/usr/local/cuda-11.2")
        CUDASetup.get_instance().add_log_entry(warning_msg, is_warning=True)


def determine_cuda_runtime_lib_path() -> Union[Path, None]:
    """
        Searches for a cuda installations, in the following order of priority:
            1. active conda env
            2. LD_LIBRARY_PATH
            3. any other env vars, while ignoring those that
                - are known to be unrelated (see `bnb.cuda_setup.env_vars.to_be_ignored`)
                - don't contain the path separator `/`

        If multiple libraries are found in part 3, we optimistically try one,
        while giving a warning message.
    """
    candidate_env_vars = get_potentially_lib_path_containing_env_vars()

    cuda_runtime_libs = set()
    if "CONDA_PREFIX" in candidate_env_vars:
        conda_libs_path = Path(candidate_env_vars["CONDA_PREFIX"]) / "lib"

        conda_cuda_libs = find_cuda_lib_in(str(conda_libs_path))
        warn_in_case_of_duplicates(conda_cuda_libs)

        if conda_cuda_libs:
            cuda_runtime_libs.update(conda_cuda_libs)

        CUDASetup.get_instance().add_log_entry(f'{candidate_env_vars["CONDA_PREFIX"]} did not contain '
            f'{CUDA_RUNTIME_LIBS} as expected! Searching further paths...', is_warning=True)

    if "LD_LIBRARY_PATH" in candidate_env_vars:
        lib_ld_cuda_libs = find_cuda_lib_in(candidate_env_vars["LD_LIBRARY_PATH"])

        if lib_ld_cuda_libs:
            cuda_runtime_libs.update(lib_ld_cuda_libs)
        warn_in_case_of_duplicates(lib_ld_cuda_libs)

        CUDASetup.get_instance().add_log_entry(f'{candidate_env_vars["LD_LIBRARY_PATH"]} did not contain '
            f'{CUDA_RUNTIME_LIBS} as expected! Searching further paths...', is_warning=True)

    remaining_candidate_env_vars = {
        env_var: value for env_var, value in candidate_env_vars.items()
        if env_var not in {"CONDA_PREFIX", "LD_LIBRARY_PATH"}
    }

    cuda_runtime_libs = set()
    for env_var, value in remaining_candidate_env_vars.items():
        cuda_runtime_libs.update(find_cuda_lib_in(value))

    if len(cuda_runtime_libs) == 0:
        CUDASetup.get_instance().add_log_entry('CUDA_SETUP: WARNING! libcudart.so not found in any environmental path. Searching in backup paths...')
        cuda_runtime_libs.update(find_cuda_lib_in('/usr/local/cuda/lib64'))

    warn_in_case_of_duplicates(cuda_runtime_libs)

    cuda_setup = CUDASetup.get_instance()
    cuda_setup.add_log_entry(f'DEBUG: Possible options found for libcudart.so: {cuda_runtime_libs}')

    return next(iter(cuda_runtime_libs)) if cuda_runtime_libs else None


# https://docs.nvidia.com/cuda/cuda-runtime-api/group__CUDART____VERSION.html#group__CUDART____VERSION
def get_cuda_version():
    major, minor = map(int, torch.version.cuda.split("."))

    if major < 11:
        CUDASetup.get_instance().add_log_entry('CUDA SETUP: CUDA version lower than 11 are currently not supported for LLM.int8(). You will be only to use 8-bit optimizers and quantization routines!!')

    return f'{major}{minor}'

def get_compute_capabilities():
    ccs = []
    for i in range(torch.cuda.device_count()):
        cc_major, cc_minor = torch.cuda.get_device_capability(torch.cuda.device(i))
        ccs.append(f"{cc_major}.{cc_minor}")

    return ccs


def evaluate_cuda_setup():
    cuda_setup = CUDASetup.get_instance()
    if 'BITSANDBYTES_NOWELCOME' not in os.environ or str(os.environ['BITSANDBYTES_NOWELCOME']) == '0':
        cuda_setup.add_log_entry('')
        cuda_setup.add_log_entry('='*35 + 'BUG REPORT' + '='*35)
        cuda_setup.add_log_entry(('Welcome to bitsandbytes. For bug reports, please run\n\npython -m bitsandbytes\n\n'),
              ('and submit this information together with your error trace to: https://github.com/TimDettmers/bitsandbytes/issues'))
        cuda_setup.add_log_entry('='*80)
    if not torch.cuda.is_available(): return 'libbitsandbytes_cpu.so', None, None, None

    cudart_path = determine_cuda_runtime_lib_path()
    ccs = get_compute_capabilities()
    ccs.sort()
    cc = ccs[-1] # we take the highest capability
    cuda_version_string = get_cuda_version()

    cuda_setup.add_log_entry(f"CUDA SETUP: PyTorch settings found: CUDA_VERSION={cuda_version_string}, Highest Compute Capability: {cc}.")
    cuda_setup.add_log_entry(f"CUDA SETUP: To manually override the PyTorch CUDA version please see:"
                             "https://github.com/TimDettmers/bitsandbytes/blob/main/how_to_use_nonpytorch_cuda.md")


    # 7.5 is the minimum CC vor cublaslt
    has_cublaslt = is_cublasLt_compatible(cc)

    # TODO:
    # (1) CUDA missing cases (no CUDA installed by CUDA driver (nvidia-smi accessible)
    # (2) Multiple CUDA versions installed

    # we use ls -l instead of nvcc to determine the cuda version
    # since most installations will have the libcudart.so installed, but not the compiler

    if has_cublaslt:
        binary_name = f"libbitsandbytes_cuda{cuda_version_string}.so"
    else:
        "if not has_cublaslt (CC < 7.5), then we have to choose  _nocublaslt.so"
        binary_name = f"libbitsandbytes_cuda{cuda_version_string}_nocublaslt.so"

    return binary_name, cudart_path, cc, cuda_version_string<|MERGE_RESOLUTION|>--- conflicted
+++ resolved
@@ -64,15 +64,10 @@
             self.add_log_entry('CUDA SETUP: Solution 1b): Once the library is found add it to the LD_LIBRARY_PATH: export LD_LIBRARY_PATH=$LD_LIBRARY_PATH:FOUND_PATH_FROM_1a')
             self.add_log_entry('CUDA SETUP: Solution 1c): For a permanent solution add the export from 1b into your .bashrc file, located at ~/.bashrc')
             self.add_log_entry('CUDA SETUP: Solution 2: If no library was found in step 1a) you need to install CUDA.')
-<<<<<<< HEAD
             self.add_log_entry('CUDA SETUP: Solution 2a): Download CUDA install script: wget https://raw.githubusercontent.com/TimDettmers/bitsandbytes/main/cuda_install.sh')
             self.add_log_entry('CUDA SETUP: Solution 2b): Install desired CUDA version to desired location. The syntax is bash cuda_install.sh CUDA_VERSION PATH_TO_INSTALL_INTO.')
             self.add_log_entry('CUDA SETUP: Solution 2b): For example, "bash cuda_install.sh 113 ~/local/" will download CUDA 11.3 and install into the folder ~/local')
-=======
-            self.add_log_entry('CUDA SETUP: Solution 2a): Download CUDA install script: wget https://github.com/TimDettmers/bitsandbytes/blob/main/install_cuda.sh')
-            self.add_log_entry('CUDA SETUP: Solution 2b): Install desired CUDA version to desired location. The syntax is bash install_cuda.sh CUDA_VERSION PATH_TO_INSTALL_INTO.')
-            self.add_log_entry('CUDA SETUP: Solution 2b): For example, "bash install_cuda.sh 113 ~/local/" will download CUDA 11.3 and install into the folder ~/local')
->>>>>>> 095f7a56
+
             return
 
         make_cmd = f'CUDA_VERSION={self.cuda_version_string}'
