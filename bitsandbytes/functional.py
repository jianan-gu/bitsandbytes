--- conflicted
+++ resolved
@@ -15,12 +15,11 @@
 from functools import reduce  # Required in Python 3
 from typing import Tuple, Any, Dict
 from torch import Tensor
-<<<<<<< HEAD
+
 from warnings import warn
 from .cextension import COMPILED_WITH_CUDA
-=======
 from bitsandbytes.utils import pack_dict_to_tensor, unpack_tensor_to_dict
->>>>>>> 726f1470
+
 
 # CUDA specific lib
 if COMPILED_WITH_CUDA:
